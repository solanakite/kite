--- conflicted
+++ resolved
@@ -106,11 +106,7 @@
 
 export const sendTransactionWithRetries = async (
   sendAndConfirmTransaction: ReturnType<typeof sendAndConfirmTransactionFactory>,
-<<<<<<< HEAD
   transaction: Transaction & FullySignedTransaction & TransactionWithBlockhashLifetime,
-=======
-  transaction: SendableTransaction,
->>>>>>> 8876756f
   options: {
     maximumClientSideRetries: number;
     abortSignal: AbortSignal | null;

--- conflicted
+++ resolved
@@ -497,11 +497,6 @@
     try {
       mint = await fetchMint(rpc, mintAddress, { commitment });
     } catch (error: unknown) {
-<<<<<<< HEAD
-      // We don't need to check again using the classic program fetchMint fucntion b/c fetchMint is backwards compatible with the classic program
-      const errorMessage = error instanceof Error ? error.message : 'Unknown error';
-      throw new Error(`Mint not found: ${mintAddress}. Original error: ${errorMessage}`);
-=======
       // If Token Extensions fails, try classic Token program
       const { fetchMint: fetchClassicMint } = await import("@solana-program/token");
       try {
@@ -514,7 +509,6 @@
           `Mint not found: ${mintAddress}. Neither Token Extensions nor classic Token program could decode this mint. Original error: ${errorMessage}`,
         );
       }
->>>>>>> aa716de8
     }
 
     if (!mint) {
@@ -562,14 +556,10 @@
       const updateAuthority = tokenMetadataExtension.updateAuthority.__option === "Some" ? tokenMetadataExtension.updateAuthority?.value : undefined;
 
       return {
-<<<<<<< HEAD
-        updateAuthority,
-=======
         updateAuthority:
           tokenMetadataExtension.updateAuthority?.__option === "Some"
             ? tokenMetadataExtension.updateAuthority.value
             : null,
->>>>>>> aa716de8
         mint: tokenMetadataExtension.mint,
         name: tokenMetadataExtension.name,
         symbol: tokenMetadataExtension.symbol,

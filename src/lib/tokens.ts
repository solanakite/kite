import { Commitment, generateKeyPairSigner, Lamports, some } from "@solana/kit";
import { Address, address as toAddress } from "@solana/kit";
import {
  // This is badly named. It's a function that returns an object.
  extension as getExtensionData,
  findAssociatedTokenPda,
  getCreateAssociatedTokenInstructionAsync,
  getInitializeMetadataPointerInstruction,
  getInitializeMintInstruction,
  getInitializeTokenMetadataInstruction,
  getMintSize,
  getMintToInstruction,
  getUpdateTokenMetadataFieldInstruction,
  tokenMetadataField,
  getTransferCheckedInstruction,
  fetchMint,
  getCreateAssociatedTokenInstruction,
} from "@solana-program/token-2022";
import { createSolanaRpcFromTransport, KeyPairSigner } from "@solana/kit";
import { sendTransactionFromInstructionsFactory } from "./transactions";
import { getCreateAccountInstruction, getTransferSolInstruction } from "@solana-program/system";
import { TOKEN_PROGRAM, TOKEN_EXTENSIONS_PROGRAM, DISCRIMINATOR_SIZE, PUBLIC_KEY_SIZE, LENGTH_FIELD_SIZE } from "./constants";

export const transferLamportsFactory = (
  sendTransactionFromInstructions: ReturnType<typeof sendTransactionFromInstructionsFactory>,
) => {
  const transferLamports = async ({
    source,
    destination,
    amount,
    skipPreflight = true,
    maximumClientSideRetries = 0,
    abortSignal = null,
  }: {
    source: KeyPairSigner;
    destination: Address;
    amount: Lamports;
    skipPreflight?: boolean;
    maximumClientSideRetries?: number;
    abortSignal?: AbortSignal | null;
  }) => {
    const instruction = getTransferSolInstruction({
      amount,
      destination: destination,
      source: source,
    });

    const signature = await sendTransactionFromInstructions({
      feePayer: source,
      instructions: [instruction],
      commitment: "confirmed",
      skipPreflight,
      maximumClientSideRetries,
      abortSignal,
    });

    return signature;
  };
  return transferLamports;
};

export const transferTokensFactory = (
  getMint: ReturnType<typeof getMintFactory>,
  sendTransactionFromInstructions: ReturnType<typeof sendTransactionFromInstructionsFactory>,
) => {
  const transferTokens = async ({
    sender,
    destination,
    mintAddress,
    amount,
    maximumClientSideRetries = 0,
    abortSignal = null,
  }: {
    sender: KeyPairSigner;
    destination: Address;
    mintAddress: Address;
    amount: bigint;
    maximumClientSideRetries?: number;
    abortSignal?: AbortSignal | null;
  }) => {
    const mint = await getMint(mintAddress);

    if (!mint) {
      throw new Error(`Mint not found: ${mintAddress}`);
    }

    const decimals = mint.data.decimals;

    const sourceAssociatedTokenAddress = await getTokenAccountAddress(sender.address, mintAddress, true);

    const destinationAssociatedTokenAddress = await getTokenAccountAddress(destination, mintAddress, true);

    // Create an associated token account for the receiver
    const createAssociatedTokenInstruction = getCreateAssociatedTokenInstruction({
      ata: destinationAssociatedTokenAddress,
      mint: mintAddress,
      owner: destination,
      payer: sender,
    });

    const transferInstruction = getTransferCheckedInstruction({
      source: sourceAssociatedTokenAddress,
      mint: mintAddress,
      destination: destinationAssociatedTokenAddress,
      authority: sender.address,
      amount,
      decimals,
    });

    const signature = await sendTransactionFromInstructions({
      feePayer: sender,
      instructions: [createAssociatedTokenInstruction, transferInstruction],
      commitment: "confirmed",
      skipPreflight: true,
      maximumClientSideRetries,
      abortSignal,
    });

    return signature;
  };
  return transferTokens;
};

/**
 * Gets the address where a wallet's tokens are stored.
 * Each wallet has a unique storage address for each type of token.
 * @param {Address} wallet - The wallet that owns the tokens
 * @param {Address} mint - The type of token
 * @param {boolean} [useTokenExtensions=false] - Use Token Extensions program instead of classic Token program
 * @returns {Promise<Address>} The token account address
 */
export const getTokenAccountAddress = async (wallet: Address, mint: Address, useTokenExtensions: boolean = false) => {
  const tokenProgram = useTokenExtensions ? TOKEN_EXTENSIONS_PROGRAM : TOKEN_PROGRAM;

  // Slightly misnamed, it returns an address and a seed
  const [address] = await findAssociatedTokenPda({
    mint: mint,
    owner: wallet,
    tokenProgram,
  });

  return address;
};

export const createTokenMintFactory = (
  rpc: ReturnType<typeof createSolanaRpcFromTransport>,
  sendTransactionFromInstructions: ReturnType<typeof sendTransactionFromInstructionsFactory>,
): ((params: {
  mintAuthority: KeyPairSigner;
  decimals: number;
  name: string;
  symbol: string;
  uri: string;
  additionalMetadata?: Record<string, string> | Map<string, string>;
}) => Promise<Address>) => {
  const createTokenMint = async ({
    mintAuthority,
    decimals,
    name,
    symbol,
    uri,
    additionalMetadata = {},
  }: {
    mintAuthority: KeyPairSigner;
    decimals: number;
    name: string;
    symbol: string;
    uri: string;
    additionalMetadata?: Record<string, string> | Map<string, string>;
  }) => {
    // See https://solana.stackexchange.com/questions/19747/how-do-i-make-a-token-with-metadata-using-web3-js-version-2/19792#19792 - big thanks to John for helping me turn the unit tests into a working example

    // Generate keypairs for and mint
    const mint = await generateKeyPairSigner();

    // Convert additionalMetadata to a Map if it's a Record
    const additionalMetadataMap =
      additionalMetadata instanceof Map ? additionalMetadata : new Map(Object.entries(additionalMetadata));

    // Metadata Pointer Extension Data
    // Storing metadata directly in the mint account
    const metadataPointerExtensionData = getExtensionData("MetadataPointer", {
      authority: some(mintAuthority.address),
      metadataAddress: some(mint.address),
    });

    // Token Metadata Extension Data
    // Using this to calculate rent lamports up front
    const tokenMetadataExtensionData = getExtensionData("TokenMetadata", {
      updateAuthority: some(mintAuthority.address),
      mint: mint.address,
      name,
      symbol,
      uri,
      additionalMetadata: additionalMetadataMap,
    });

    // The amount of space required to initialize the mint account (with metadata pointer extension only)
    // Excluding the metadata extension intentionally
    // The metadata extension instruction MUST come after initialize mint instruction,
    // Including space for the metadata extension will result in
    // error: "invalid account data for instruction" when the initialize mint instruction is processed
    const spaceWithoutMetadata = BigInt(getMintSize([metadataPointerExtensionData]));

    // The amount of space required for the mint account and both extensions
    // Use to calculate total rent lamports that must be allocated to the mint account
    // The metadata extension instruction automatically does the space reallocation,
    // but DOES NOT transfer the rent lamports required to store the extra metadata
    const spaceWithMetadata = BigInt(getMintSize([metadataPointerExtensionData, tokenMetadataExtensionData]));

    // Calculate rent lamports for mint account with metadata pointer and token metadata extensions
    const rent = await rpc.getMinimumBalanceForRentExemption(spaceWithMetadata).send();

    // Instruction to create new account for mint (Token Extensions program)
    // space: only for mint and metadata pointer extension, other wise initialize instruction will fail
    // lamports: for mint, metadata pointer extension, and token metadata extension (paying up front for simplicity)
    const createAccountInstruction = getCreateAccountInstruction({
      payer: mintAuthority,
      newAccount: mint,
      lamports: rent,
      space: spaceWithoutMetadata,
      programAddress: TOKEN_EXTENSIONS_PROGRAM,
    });

    // Instruction to initialize metadata pointer extension
    // This instruction must come before initialize mint instruction
    const initializeMetadataPointerInstruction = getInitializeMetadataPointerInstruction({
      mint: mint.address,
      authority: mintAuthority.address,
      metadataAddress: mint.address,
    });

    // Instruction to initialize base mint account data
    const initializeMintInstruction = getInitializeMintInstruction({
      mint: mint.address,
      decimals,
      mintAuthority: mintAuthority.address,
    });

    // Instruction to initialize token metadata extension
    // This instruction must come after initialize mint instruction
    // This ONLY initializes basic metadata fields (name, symbol, uri)
    const initializeTokenMetadataInstruction = getInitializeTokenMetadataInstruction({
      metadata: mint.address,
      updateAuthority: mintAuthority.address,
      mint: mint.address,
      mintAuthority: mintAuthority,
      name: tokenMetadataExtensionData.name,
      symbol: tokenMetadataExtensionData.symbol,
      uri: tokenMetadataExtensionData.uri,
    });

    // Instruction to update token metadata extension
    // This either updates existing fields or adds the custom additionalMetadata fields
    const updateTokenMetadataInstruction = getUpdateTokenMetadataFieldInstruction({
      metadata: mint.address,
      updateAuthority: mintAuthority,
      field: tokenMetadataField("Key", ["description"]),
      value: "Only Possible On Solana",
    });

    // Order of instructions to add to transaction
    const instructions = [
      createAccountInstruction,
      initializeMetadataPointerInstruction,
      initializeMintInstruction,
      initializeTokenMetadataInstruction,
      updateTokenMetadataInstruction,
    ];

    await sendTransactionFromInstructions({
      feePayer: mintAuthority,
      instructions,
    });

    return mint.address;
  };

  return createTokenMint;
};

export const mintTokensFactory = (
  sendTransactionFromInstructions: ReturnType<typeof sendTransactionFromInstructionsFactory>,
) => {
  const mintTokens = async (
    mintAddress: Address,
    mintAuthority: KeyPairSigner,
    amount: bigint,
    destination: Address,
  ) => {
    // Create Associated Token Account
    const createAtaInstruction = await getCreateAssociatedTokenInstructionAsync({
      payer: mintAuthority,
      mint: mintAddress,
      owner: destination,
    });

    // Derive destination associated token address
    // Instruction to mint tokens to associated token account
    const associatedTokenAddress = await getTokenAccountAddress(destination, mintAddress, true);

    const mintToInstruction = getMintToInstruction({
      mint: mintAddress,
      token: associatedTokenAddress,
      mintAuthority: mintAuthority.address,
      amount: amount,
    });

    const transactionSignature = await sendTransactionFromInstructions({
      feePayer: mintAuthority,
      instructions: [createAtaInstruction, mintToInstruction],
    });

    return transactionSignature;
  };
  return mintTokens;
};

export const getMintFactory = (rpc: ReturnType<typeof createSolanaRpcFromTransport>) => {
  const getMint = async (mintAddress: Address, commitment: Commitment = "confirmed") => {
    const mint = await fetchMint(rpc, mintAddress, { commitment });
    return mint;
  };

  return getMint;
};

export const getTokenAccountBalanceFactory = (rpc: ReturnType<typeof createSolanaRpcFromTransport>) => {
  const getTokenAccountBalance = async (options: {
    wallet?: Address;
    mint?: Address;
    tokenAccount?: Address;
    useTokenExtensions?: boolean;
  }) => {
    const { wallet, mint, tokenAccount, useTokenExtensions } = options;
    if (!options.tokenAccount) {
      if (!wallet || !mint) {
        throw new Error("wallet and mint are required when tokenAccount is not provided");
      }
      options.tokenAccount = await getTokenAccountAddress(wallet, mint, useTokenExtensions);
    }
    const result = await rpc.getTokenAccountBalance(options.tokenAccount).send();

    const { amount, decimals, uiAmount, uiAmountString } = result.value;

    return {
      amount: BigInt(amount),
      decimals,
      uiAmount,
      uiAmountString,
    };
  };
  return getTokenAccountBalance;
};

export const checkTokenAccountIsClosedFactory = (
  getTokenAccountBalance: ReturnType<typeof getTokenAccountBalanceFactory>,
) => {
  const checkTokenAccountIsClosed = async (options: {
    wallet?: Address;
    mint?: Address;
    tokenAccount?: Address;
    useTokenExtensions?: boolean;
  }) => {
    try {
      await getTokenAccountBalance(options);
      return false;
    } catch (thrownObject) {
      const error = thrownObject as Error;
      if (error.message.includes("Invalid param: could not find account")) {
        return true;
      }
      throw error;
    }
  };
  return checkTokenAccountIsClosed;
};

export const getTokenMetadataFactory = (rpc: ReturnType<typeof createSolanaRpcFromTransport>) => {
  const getTokenMetadata = async (mintAddress: Address, commitment: Commitment = "confirmed") => {
    // First, try to get the mint account using Token-2022
    let mint;
    try {
      mint = await fetchMint(rpc, mintAddress, { commitment });
    } catch (error: unknown) {
      // If Token Extensions fails, try classic Token program
      const { fetchMint: fetchClassicMint } = await import("@solana-program/token");
      try {
        mint = await fetchClassicMint(rpc, mintAddress, { commitment });
        // Classic Token program doesn't have metadata extensions
        throw new Error(`Mint ${mintAddress} uses classic Token program which doesn't support metadata extensions`);
      } catch (classicError) {
        const errorMessage = error instanceof Error ? error.message : 'Unknown error';
        throw new Error(`Mint not found: ${mintAddress}. Neither Token Extensions nor classic Token program could decode this mint. Original error: ${errorMessage}`);
      }
    }

    if (!mint) {
      throw new Error(`Mint not found: ${mintAddress}`);
    }

<<<<<<< HEAD
    // The fetchMint function IS working! The extensions are in mint.data.extensions.value
    const extensions = mint.data?.extensions?.value || [];
=======
    // Extract extensions from the mint account data
    const extensions = mint.data?.extensions?.__option === "Some" ? mint.data.extensions.value : [];
>>>>>>> 97bc7ef3

    // Find the metadata pointer extension
    const metadataPointerExtension = extensions.find((extension: any) => extension.__kind === "MetadataPointer");

    if (!metadataPointerExtension) {
      throw new Error(`No metadata pointer extension found for mint: ${mintAddress}`);
    }

    // Get the metadata address from the extension
<<<<<<< HEAD
    const metadataAddress = metadataPointerExtension.metadataAddress?.value;
=======
    const metadataAddress = (metadataPointerExtension as any).metadataAddress?.value;
>>>>>>> 97bc7ef3

    if (!metadataAddress) {
      throw new Error(`No metadata address found in metadata pointer extension for mint: ${mintAddress}`);
    }

    // Check if metadata is stored directly in the mint account
    if (metadataAddress.toString() === mintAddress.toString()) {
      // Metadata is stored directly in the mint account
      // Find the TokenMetadata extension
      const tokenMetadataExtension = extensions.find((extension: any) => extension.__kind === "TokenMetadata");

      if (!tokenMetadataExtension) {
        throw new Error(`TokenMetadata extension not found in mint account: ${mintAddress}`);
      }

      // Extract metadata from the TokenMetadata extension
<<<<<<< HEAD
      const additionalMetadata: Record<string, string> = {};
      if (tokenMetadataExtension.additionalMetadata instanceof Map) {
        for (const [key, value] of tokenMetadataExtension.additionalMetadata) {
=======
      const tokenMetadata = tokenMetadataExtension as any;
      const additionalMetadata: Record<string, string> = {};
      if (tokenMetadata.additionalMetadata instanceof Map) {
        for (const [key, value] of tokenMetadata.additionalMetadata) {
>>>>>>> 97bc7ef3
          additionalMetadata[key] = value;
        }
      }

      return {
<<<<<<< HEAD
        updateAuthority: tokenMetadataExtension.updateAuthority?.value,
        mint: tokenMetadataExtension.mint,
        name: tokenMetadataExtension.name,
        symbol: tokenMetadataExtension.symbol,
        uri: tokenMetadataExtension.uri,
=======
        updateAuthority: tokenMetadata.updateAuthority?.value,
        mint: tokenMetadata.mint,
        name: tokenMetadata.name,
        symbol: tokenMetadata.symbol,
        uri: tokenMetadata.uri,
>>>>>>> 97bc7ef3
        additionalMetadata,
      };
    } else {
      // Metadata is stored in a separate account
      const metadataAccount = await rpc.getAccountInfo(metadataAddress, { commitment }).send();

      if (!metadataAccount.value) {
        throw new Error(`Metadata account not found: ${metadataAddress}`);
      }

      // Parse the metadata from the separate metadata account
      const data = metadataAccount.value.data;
      return parseTokenMetadataAccount(data);
    }
  };


  // Helper function to parse TokenMetadata account data
  const parseTokenMetadataAccount = (data: Uint8Array) => {

    // Skip the 8-byte discriminator
    let offset = DISCRIMINATOR_SIZE;

    // Read update authority (32 bytes)
    const updateAuthority = data.slice(offset, offset + PUBLIC_KEY_SIZE);
    offset += PUBLIC_KEY_SIZE;

    // Read mint (32 bytes)
    const mintAddressFromMetadata = data.slice(offset, offset + PUBLIC_KEY_SIZE);
    offset += PUBLIC_KEY_SIZE;

    // Read name length (4 bytes, little endian)
    const nameLength = new DataView(data.buffer, data.byteOffset).getUint32(offset, true);
    offset += LENGTH_FIELD_SIZE;

    // Read name (variable length)
    const name = new TextDecoder('utf8').decode(data.slice(offset, offset + nameLength));
    offset += nameLength;

    // Read symbol length (4 bytes, little endian)
    const symbolLength = new DataView(data.buffer, data.byteOffset).getUint32(offset, true);
    offset += LENGTH_FIELD_SIZE;

    // Read symbol (variable length)
    const symbol = new TextDecoder('utf8').decode(data.slice(offset, offset + symbolLength));
    offset += symbolLength;

    // Read URI length (4 bytes, little endian)
    const uriLength = new DataView(data.buffer, data.byteOffset).getUint32(offset, true);
    offset += LENGTH_FIELD_SIZE;

    // Read URI (variable length)
    const uri = new TextDecoder('utf8').decode(data.slice(offset, offset + uriLength));
    offset += uriLength;

    // Read additional metadata count (4 bytes, little endian)
    const additionalMetadataCount = new DataView(data.buffer, data.byteOffset).getUint32(offset, true);
    offset += LENGTH_FIELD_SIZE;

    // Parse additional metadata
    const additionalMetadata: Record<string, string> = {};
    for (let i = 0; i < additionalMetadataCount; i++) {
      // Read key length (4 bytes, little endian)
      const keyLength = new DataView(data.buffer, data.byteOffset).getUint32(offset, true);
      offset += LENGTH_FIELD_SIZE;

      // Read key (variable length)
      const key = new TextDecoder('utf8').decode(data.slice(offset, offset + keyLength));
      offset += keyLength;

      // Read value length (4 bytes, little endian)
      const valueLength = new DataView(data.buffer, data.byteOffset).getUint32(offset, true);
      offset += LENGTH_FIELD_SIZE;

      // Read value (variable length)
      const value = new TextDecoder('utf8').decode(data.slice(offset, offset + valueLength));
      offset += valueLength;

      additionalMetadata[key] = value;
    }

    return {
      updateAuthority: updateAuthority,
      mint: mintAddressFromMetadata,
      name,
      symbol,
      uri,
      additionalMetadata,
    };
  };

  return getTokenMetadata;
};<|MERGE_RESOLUTION|>--- conflicted
+++ resolved
@@ -15,6 +15,7 @@
   getTransferCheckedInstruction,
   fetchMint,
   getCreateAssociatedTokenInstruction,
+  Extension,
 } from "@solana-program/token-2022";
 import { createSolanaRpcFromTransport, KeyPairSigner } from "@solana/kit";
 import { sendTransactionFromInstructionsFactory } from "./transactions";
@@ -399,27 +400,18 @@
       throw new Error(`Mint not found: ${mintAddress}`);
     }
 
-<<<<<<< HEAD
-    // The fetchMint function IS working! The extensions are in mint.data.extensions.value
-    const extensions = mint.data?.extensions?.value || [];
-=======
     // Extract extensions from the mint account data
     const extensions = mint.data?.extensions?.__option === "Some" ? mint.data.extensions.value : [];
->>>>>>> 97bc7ef3
 
     // Find the metadata pointer extension
-    const metadataPointerExtension = extensions.find((extension: any) => extension.__kind === "MetadataPointer");
+    const metadataPointerExtension = extensions.find((extension: Extension) => extension.__kind === "MetadataPointer");
 
     if (!metadataPointerExtension) {
       throw new Error(`No metadata pointer extension found for mint: ${mintAddress}`);
     }
 
     // Get the metadata address from the extension
-<<<<<<< HEAD
-    const metadataAddress = metadataPointerExtension.metadataAddress?.value;
-=======
-    const metadataAddress = (metadataPointerExtension as any).metadataAddress?.value;
->>>>>>> 97bc7ef3
+    const metadataAddress = metadataPointerExtension.metadataAddress?.__option === "Some" ? metadataPointerExtension.metadataAddress.value : null;
 
     if (!metadataAddress) {
       throw new Error(`No metadata address found in metadata pointer extension for mint: ${mintAddress}`);
@@ -436,34 +428,19 @@
       }
 
       // Extract metadata from the TokenMetadata extension
-<<<<<<< HEAD
       const additionalMetadata: Record<string, string> = {};
       if (tokenMetadataExtension.additionalMetadata instanceof Map) {
         for (const [key, value] of tokenMetadataExtension.additionalMetadata) {
-=======
-      const tokenMetadata = tokenMetadataExtension as any;
-      const additionalMetadata: Record<string, string> = {};
-      if (tokenMetadata.additionalMetadata instanceof Map) {
-        for (const [key, value] of tokenMetadata.additionalMetadata) {
->>>>>>> 97bc7ef3
           additionalMetadata[key] = value;
         }
       }
 
       return {
-<<<<<<< HEAD
         updateAuthority: tokenMetadataExtension.updateAuthority?.value,
         mint: tokenMetadataExtension.mint,
         name: tokenMetadataExtension.name,
         symbol: tokenMetadataExtension.symbol,
         uri: tokenMetadataExtension.uri,
-=======
-        updateAuthority: tokenMetadata.updateAuthority?.value,
-        mint: tokenMetadata.mint,
-        name: tokenMetadata.name,
-        symbol: tokenMetadata.symbol,
-        uri: tokenMetadata.uri,
->>>>>>> 97bc7ef3
         additionalMetadata,
       };
     } else {

--- conflicted
+++ resolved
@@ -1,10 +1,5 @@
-<<<<<<< HEAD
-import { Commitment, generateKeyPairSigner, Lamports, some } from "@solana/kit";
-import { Address, address as toAddress } from "@solana/kit";
-=======
 import { Account, Commitment, generateKeyPairSigner, Lamports, some } from "@solana/kit";
 import { Address } from "@solana/kit";
->>>>>>> c4a718bf
 import {
   // This is badly named. It's a function that returns an object.
   extension as getExtensionData,
@@ -21,10 +16,7 @@
   fetchMint,
   getCreateAssociatedTokenInstruction,
   Extension,
-<<<<<<< HEAD
-=======
   Mint,
->>>>>>> c4a718bf
 } from "@solana-program/token-2022";
 const { getInitializeMintInstruction: getClassicInitializeMintInstruction, getMintSize: getClassicMintSize } =
   await import("@solana-program/token");
@@ -566,8 +558,8 @@
 
       // Extract metadata from the TokenMetadata extension
       const additionalMetadata: Record<string, string> = {};
-      if (tokenMetadataExtension.additionalMetadata instanceof Map) {
-        for (const [key, value] of tokenMetadataExtension.additionalMetadata) {
+      if (tokenMetadata.additionalMetadata instanceof Map) {
+        for (const [key, value] of tokenMetadata.additionalMetadata) {
           additionalMetadata[key] = value;
         }
       }
@@ -578,13 +570,6 @@
           : undefined;
 
       return {
-<<<<<<< HEAD
-        updateAuthority: tokenMetadataExtension.updateAuthority?.value,
-        mint: tokenMetadataExtension.mint,
-        name: tokenMetadataExtension.name,
-        symbol: tokenMetadataExtension.symbol,
-        uri: tokenMetadataExtension.uri,
-=======
         updateAuthority:
           tokenMetadata.updateAuthority?.__option === "Some"
             ? tokenMetadata.updateAuthority.value
@@ -593,7 +578,6 @@
         name: tokenMetadata.name,
         symbol: tokenMetadata.symbol,
         uri: tokenMetadata.uri,
->>>>>>> c4a718bf
         additionalMetadata,
       };
     } else {
